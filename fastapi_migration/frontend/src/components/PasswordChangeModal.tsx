import React, { useState } from 'react';
import {
  Dialog,
  DialogTitle,
  DialogContent,
  DialogActions,
  TextField,
  Button,
  Box,
  Typography,
  Alert,
  CircularProgress
} from '@mui/material';
import { useForm } from 'react-hook-form';
import { passwordService } from '../services/authService';
import { getFeatureFlag } from '../utils/config';

interface PasswordChangeModalProps {
  open: boolean;
  onClose: () => void;
  onSuccess?: () => void;
  isRequired?: boolean; // For mandatory password changes
}

interface PasswordFormData {
  current_password?: string;
  new_password: string;
  confirm_password: string;
}

const PasswordChangeModal: React.FC<PasswordChangeModalProps> = ({
  open,
  onClose,
  onSuccess,
  isRequired = false
}) => {
  const [loading, setLoading] = useState(false);
  const [error, setError] = useState<string | null>(null);
  const [success, setSuccess] = useState(false);
  
  // Check if password change functionality is enabled
  const passwordChangeEnabled = getFeatureFlag('passwordChange');
  
  const {
    register,
    handleSubmit,
    formState: { errors },
    reset,
    watch,
    getValues
  } = useForm<PasswordFormData>();

  const new_password = watch('new_password');

  const handleClose = () => {
    if (!isRequired || success) {
      reset();
      setError(null);
      setSuccess(false);
      onClose();
    }
  };

  const onSubmit = async (data: PasswordFormData) => {
<<<<<<< HEAD
    console.log('🔐 Starting password change submission');
    console.log('📝 Form submission data:', {
      hasCurrentPassword: !!data.current_password,
      hasNewPassword: !!data.new_password,
      hasConfirmPassword: !!data.confirm_password,
      isRequiredChange: isRequired
    });
    
    // Client-side validation
    if (!data.new_password || !data.confirm_password) {
      console.error('❌ Validation failed: New password and confirmation are required');
=======
    console.log('🚀 PasswordChangeModal.onSubmit called');
    console.log('📝 Form data received:', {
      hasNewPassword: !!data.new_password,
      hasConfirmPassword: !!data.confirm_password,
      hasCurrentPassword: !!data.current_password,
      isRequired: isRequired,
      passwordsMatch: data.new_password === data.confirm_password
    });
    
    // Validation checks with detailed logging
    if (!data.new_password || !data.confirm_password) {
      const missingFields = [];
      if (!data.new_password) missingFields.push('new_password');
      if (!data.confirm_password) missingFields.push('confirm_password');
      
      console.error('❌ Validation failed - missing required fields:', missingFields);
>>>>>>> 49684c47
      setError('New password and confirmation are required');
      return;
    }

    if (data.new_password !== data.confirm_password) {
<<<<<<< HEAD
      console.error('❌ Validation failed: New passwords do not match');
=======
      console.error('❌ Validation failed - passwords do not match');
>>>>>>> 49684c47
      setError('New passwords do not match');
      return;
    }

    if (!isRequired && !data.current_password) {
<<<<<<< HEAD
      console.error('❌ Validation failed: Current password is required for normal users');
=======
      console.error('❌ Validation failed - current password required for normal password change');
>>>>>>> 49684c47
      setError('Current password is required');
      return;
    }

<<<<<<< HEAD
    console.log('✅ Client-side validation passed');
=======
    console.log('✅ Validation passed, proceeding with password change request');
>>>>>>> 49684c47
    setLoading(true);
    setError(null);

    try {
<<<<<<< HEAD
      console.log(`🚀 Calling password service - isRequired: ${isRequired}`);
      await passwordService.changePassword(isRequired ? null : data.current_password, data.new_password);
=======
      console.log('🔄 Calling passwordService.changePassword with parameters:', {
        currentPassword: isRequired ? 'null (mandatory change)' : 'provided',
        newPassword: 'provided',
        confirmPassword: 'provided',
        isRequired: isRequired
      });
      
      await passwordService.changePassword(
        isRequired ? null : data.current_password, 
        data.new_password,
        data.confirm_password  // Always send confirm_password now
      );
      
>>>>>>> 49684c47
      console.log('🎉 Password change successful!');
      setSuccess(true);
      
      if (onSuccess) {
        console.log('📞 Calling onSuccess callback');
        onSuccess();
      }
      
      if (!isRequired) {
<<<<<<< HEAD
        console.log('⏰ Auto-closing modal in 2 seconds');
=======
        console.log('⏰ Setting auto-close timer for non-mandatory change');
>>>>>>> 49684c47
        setTimeout(() => {
          handleClose();
        }, 2000);
      } else {
        console.log('✋ Not auto-closing due to mandatory change requirement');
      }
    } catch (err: any) {
      console.error('💥 Password change failed:', err);
      
      // Enhanced error handling to extract backend detail and handle objects/arrays
      let errorMessage = 'Failed to change password';
      
<<<<<<< HEAD
      // Log the full error structure for debugging
      console.error('🔍 Full error object:', err);
      console.error('🔍 Error response:', err.response);
      console.error('🔍 Error response data:', err.response?.data);
=======
      // Log the full error for debugging
      console.error('💥 Password change error details:', {
        error: err,
        response: err.response?.data,
        status: err.response?.status,
        message: err.message
      });
>>>>>>> 49684c47
      
      // Try to extract from various error structures
      const detail = err.response?.data?.detail;
      const message = err.response?.data?.message;
      
      console.log('📊 Error analysis:', {
        hasDetail: !!detail,
        detailType: typeof detail,
        hasMessage: !!message,
        messageType: typeof message,
        statusCode: err.response?.status
      });
      
      if (typeof detail === 'string' && detail) {
        console.log('✅ Using string detail as error message');
        errorMessage = detail;
        console.log('📋 Using detail from response:', detail);
      } else if (typeof message === 'string' && message) {
        console.log('✅ Using string message as error message');
        errorMessage = message;
        console.log('📋 Using message from response:', message);
      } else if (Array.isArray(detail) && detail.length > 0) {
        console.log('🔄 Processing validation error array');
        // Handle Pydantic validation errors
        const messages = detail.map(e => e.msg || `${e.loc?.join(' -> ')}: ${e.type}`).filter(Boolean);
        errorMessage = messages.length > 0 ? messages.join(', ') : 'Validation error';
<<<<<<< HEAD
        console.log('📝 Processed validation messages:', messages);
=======
        console.log('📋 Using Pydantic validation errors:', messages);
>>>>>>> 49684c47
      } else if (detail && typeof detail === 'object') {
        console.log('🔄 Processing object detail');
        // Handle object error details
        errorMessage = detail.error || detail.message || 'Invalid request format';
        console.log('📋 Using object detail:', detail);
      } else if (typeof err.message === 'string' && err.message && !err.message.includes('[object Object]')) {
        console.log('✅ Using error.message as fallback');
        errorMessage = err.message;
        console.log('📋 Using error message:', err.message);
      } else if (err.status === 422) {
        console.log('⚠️ Using default message for 422 error');
        errorMessage = 'Invalid request. Please check your input fields.';
        console.log('📋 Using default 422 error message');
      }
      
<<<<<<< HEAD
      console.error('❌ Final error message to display:', errorMessage);
      setError(errorMessage);
    } finally {
      console.log('🔄 Setting loading to false');
=======
      console.error('🚨 Final error message for user:', errorMessage);
      setError(errorMessage);
    } finally {
      console.log('🔚 Password change request completed, setting loading to false');
>>>>>>> 49684c47
      setLoading(false);
    }
  };

  return (
    <Dialog 
      open={open} 
      onClose={handleClose} 
      maxWidth="sm" 
      fullWidth
      disableEscapeKeyDown={isRequired && !success}
    >
      <DialogTitle>
        {isRequired ? 'Change Your Password' : 'Change Password'}
      </DialogTitle>
      <DialogContent>
        <Box sx={{ pt: 2 }}>
          {isRequired && !success && (
            <Alert severity="warning" sx={{ mb: 2 }}>
              You are required to change your password before continuing.
            </Alert>
          )}

          {!passwordChangeEnabled && (
            <Alert severity="info" sx={{ mb: 2 }}>
              Password change functionality is temporarily disabled. Please contact your administrator.
            </Alert>
          )}

          {error && (
            <Alert severity="error" sx={{ mb: 2 }}>
              {error}
            </Alert>
          )}
          
          {success && (
            <Alert severity="success" sx={{ mb: 2 }}>
              Password changed successfully!
              {isRequired && (
                <Typography variant="body2" sx={{ mt: 1 }}>
                  You can now continue using the application.
                </Typography>
              )}
            </Alert>
          )}

          {!success && passwordChangeEnabled && (
            <form onSubmit={handleSubmit(onSubmit)}>
              {!isRequired && (
                <TextField
                  fullWidth
                  label="Current Password"
                  type="password"
                  margin="normal"
                  {...register('current_password', {
                    required: 'Current password is required'
                  })}
                  error={!!errors.current_password}
                  helperText={errors.current_password?.message}
                  disabled={loading}
                />
              )}

              <TextField
                fullWidth
                label="New Password"
                type="password"
                margin="normal"
                {...register('new_password', {
                  required: 'New password is required',
                  minLength: {
                    value: 8,
                    message: 'Password must be at least 8 characters long'
                  },
                  pattern: {
                    value: /^(?=.*[a-z])(?=.*[A-Z])(?=.*\d)(?=.*[@$!%*?&])[A-Za-z\d@$!%*?&].+$/,
                    message: 'Password must contain at least one uppercase letter, one lowercase letter, one number, and one special character'
                  }
                })}
                error={!!errors.new_password}
                helperText={errors.new_password?.message}
                disabled={loading}
              />

              <TextField
                fullWidth
                label="Confirm New Password"
                type="password"
                margin="normal"
                {...register('confirm_password', {
                  required: 'Please confirm your new password',
                  validate: (value) => {
                    if (value !== new_password) {
                      return 'Passwords do not match';
                    }
                  }
                })}
                error={!!errors.confirm_password}
                helperText={errors.confirm_password?.message}
                disabled={loading}
              />

              <Box sx={{ mt: 2 }}>
                <Typography variant="body2" color="text.secondary">
                  Password must be at least 8 characters long and contain at least one uppercase letter, 
                  one lowercase letter, one number, and one special character (@$!%*?&).
                </Typography>
              </Box>
            </form>
          )}
        </Box>
      </DialogContent>
      <DialogActions>
        {!isRequired && (
          <Button onClick={handleClose} disabled={loading}>
            Cancel
          </Button>
        )}
        {success && isRequired && (
          <Button onClick={handleClose} variant="contained">
            Continue
          </Button>
        )}
        {!success && passwordChangeEnabled && (
          <Button
<<<<<<< HEAD
            onClick={(e) => {
              console.log('🖱️ Change Password button clicked');
              console.log('🔍 Button state:', { loading, success, passwordChangeEnabled });
              handleSubmit(onSubmit)(e);
=======
            onClick={() => {
              console.log('🖱️ Change Password button clicked');
              console.log('📊 Button state:', {
                loading: loading,
                disabled: loading,
                passwordChangeEnabled: passwordChangeEnabled,
                isRequired: isRequired,
                success: success
              });
              handleSubmit(onSubmit)();
>>>>>>> 49684c47
            }}
            variant="contained"
            disabled={loading}
            startIcon={loading ? <CircularProgress size={20} /> : null}
          >
            Change Password
          </Button>
        )}
        {!passwordChangeEnabled && (isRequired ? (
          <Button onClick={handleClose} variant="contained">
            Continue Without Changing Password
          </Button>
        ) : (
          <Button onClick={handleClose}>
            Close
          </Button>
        ))}
      </DialogActions>
    </Dialog>
  );
};

export default PasswordChangeModal;<|MERGE_RESOLUTION|>--- conflicted
+++ resolved
@@ -14,20 +14,17 @@
 import { useForm } from 'react-hook-form';
 import { passwordService } from '../services/authService';
 import { getFeatureFlag } from '../utils/config';
-
 interface PasswordChangeModalProps {
   open: boolean;
   onClose: () => void;
   onSuccess?: () => void;
   isRequired?: boolean; // For mandatory password changes
 }
-
 interface PasswordFormData {
   current_password?: string;
   new_password: string;
   confirm_password: string;
 }
-
 const PasswordChangeModal: React.FC<PasswordChangeModalProps> = ({
   open,
   onClose,
@@ -37,10 +34,10 @@
   const [loading, setLoading] = useState(false);
   const [error, setError] = useState<string | null>(null);
   const [success, setSuccess] = useState(false);
-  
+ 
   // Check if password change functionality is enabled
   const passwordChangeEnabled = getFeatureFlag('passwordChange');
-  
+ 
   const {
     register,
     handleSubmit,
@@ -49,9 +46,7 @@
     watch,
     getValues
   } = useForm<PasswordFormData>();
-
   const new_password = watch('new_password');
-
   const handleClose = () => {
     if (!isRequired || success) {
       reset();
@@ -60,9 +55,7 @@
       onClose();
     }
   };
-
   const onSubmit = async (data: PasswordFormData) => {
-<<<<<<< HEAD
     console.log('🔐 Starting password change submission');
     console.log('📝 Form submission data:', {
       hasCurrentPassword: !!data.current_password,
@@ -70,93 +63,47 @@
       hasConfirmPassword: !!data.confirm_password,
       isRequiredChange: isRequired
     });
-    
+   
     // Client-side validation
-    if (!data.new_password || !data.confirm_password) {
-      console.error('❌ Validation failed: New password and confirmation are required');
-=======
-    console.log('🚀 PasswordChangeModal.onSubmit called');
-    console.log('📝 Form data received:', {
-      hasNewPassword: !!data.new_password,
-      hasConfirmPassword: !!data.confirm_password,
-      hasCurrentPassword: !!data.current_password,
-      isRequired: isRequired,
-      passwordsMatch: data.new_password === data.confirm_password
-    });
-    
-    // Validation checks with detailed logging
     if (!data.new_password || !data.confirm_password) {
       const missingFields = [];
       if (!data.new_password) missingFields.push('new_password');
       if (!data.confirm_password) missingFields.push('confirm_password');
-      
+     
       console.error('❌ Validation failed - missing required fields:', missingFields);
->>>>>>> 49684c47
       setError('New password and confirmation are required');
       return;
     }
-
     if (data.new_password !== data.confirm_password) {
-<<<<<<< HEAD
       console.error('❌ Validation failed: New passwords do not match');
-=======
-      console.error('❌ Validation failed - passwords do not match');
->>>>>>> 49684c47
       setError('New passwords do not match');
       return;
     }
-
     if (!isRequired && !data.current_password) {
-<<<<<<< HEAD
       console.error('❌ Validation failed: Current password is required for normal users');
-=======
-      console.error('❌ Validation failed - current password required for normal password change');
->>>>>>> 49684c47
       setError('Current password is required');
       return;
     }
-
-<<<<<<< HEAD
     console.log('✅ Client-side validation passed');
-=======
-    console.log('✅ Validation passed, proceeding with password change request');
->>>>>>> 49684c47
     setLoading(true);
     setError(null);
-
     try {
-<<<<<<< HEAD
       console.log(`🚀 Calling password service - isRequired: ${isRequired}`);
-      await passwordService.changePassword(isRequired ? null : data.current_password, data.new_password);
-=======
-      console.log('🔄 Calling passwordService.changePassword with parameters:', {
-        currentPassword: isRequired ? 'null (mandatory change)' : 'provided',
-        newPassword: 'provided',
-        confirmPassword: 'provided',
-        isRequired: isRequired
-      });
-      
       await passwordService.changePassword(
-        isRequired ? null : data.current_password, 
+        isRequired ? null : data.current_password,
         data.new_password,
-        data.confirm_password  // Always send confirm_password now
+        data.confirm_password // Always send confirm_password now
       );
-      
->>>>>>> 49684c47
       console.log('🎉 Password change successful!');
       setSuccess(true);
-      
+     
       if (onSuccess) {
         console.log('📞 Calling onSuccess callback');
         onSuccess();
       }
-      
+     
       if (!isRequired) {
-<<<<<<< HEAD
         console.log('⏰ Auto-closing modal in 2 seconds');
-=======
-        console.log('⏰ Setting auto-close timer for non-mandatory change');
->>>>>>> 49684c47
         setTimeout(() => {
           handleClose();
         }, 2000);
@@ -165,29 +112,19 @@
       }
     } catch (err: any) {
       console.error('💥 Password change failed:', err);
-      
+     
       // Enhanced error handling to extract backend detail and handle objects/arrays
       let errorMessage = 'Failed to change password';
-      
-<<<<<<< HEAD
+     
       // Log the full error structure for debugging
       console.error('🔍 Full error object:', err);
       console.error('🔍 Error response:', err.response);
       console.error('🔍 Error response data:', err.response?.data);
-=======
-      // Log the full error for debugging
-      console.error('💥 Password change error details:', {
-        error: err,
-        response: err.response?.data,
-        status: err.response?.status,
-        message: err.message
-      });
->>>>>>> 49684c47
-      
+     
       // Try to extract from various error structures
       const detail = err.response?.data?.detail;
       const message = err.response?.data?.message;
-      
+     
       console.log('📊 Error analysis:', {
         hasDetail: !!detail,
         detailType: typeof detail,
@@ -195,7 +132,7 @@
         messageType: typeof message,
         statusCode: err.response?.status
       });
-      
+     
       if (typeof detail === 'string' && detail) {
         console.log('✅ Using string detail as error message');
         errorMessage = detail;
@@ -209,11 +146,7 @@
         // Handle Pydantic validation errors
         const messages = detail.map(e => e.msg || `${e.loc?.join(' -> ')}: ${e.type}`).filter(Boolean);
         errorMessage = messages.length > 0 ? messages.join(', ') : 'Validation error';
-<<<<<<< HEAD
         console.log('📝 Processed validation messages:', messages);
-=======
-        console.log('📋 Using Pydantic validation errors:', messages);
->>>>>>> 49684c47
       } else if (detail && typeof detail === 'object') {
         console.log('🔄 Processing object detail');
         // Handle object error details
@@ -228,27 +161,19 @@
         errorMessage = 'Invalid request. Please check your input fields.';
         console.log('📋 Using default 422 error message');
       }
-      
-<<<<<<< HEAD
+     
       console.error('❌ Final error message to display:', errorMessage);
       setError(errorMessage);
     } finally {
       console.log('🔄 Setting loading to false');
-=======
-      console.error('🚨 Final error message for user:', errorMessage);
-      setError(errorMessage);
-    } finally {
-      console.log('🔚 Password change request completed, setting loading to false');
->>>>>>> 49684c47
       setLoading(false);
     }
   };
-
   return (
-    <Dialog 
-      open={open} 
-      onClose={handleClose} 
-      maxWidth="sm" 
+    <Dialog
+      open={open}
+      onClose={handleClose}
+      maxWidth="sm"
       fullWidth
       disableEscapeKeyDown={isRequired && !success}
     >
@@ -262,19 +187,17 @@
               You are required to change your password before continuing.
             </Alert>
           )}
-
           {!passwordChangeEnabled && (
             <Alert severity="info" sx={{ mb: 2 }}>
               Password change functionality is temporarily disabled. Please contact your administrator.
             </Alert>
           )}
-
           {error && (
             <Alert severity="error" sx={{ mb: 2 }}>
               {error}
             </Alert>
           )}
-          
+         
           {success && (
             <Alert severity="success" sx={{ mb: 2 }}>
               Password changed successfully!
@@ -285,7 +208,6 @@
               )}
             </Alert>
           )}
-
           {!success && passwordChangeEnabled && (
             <form onSubmit={handleSubmit(onSubmit)}>
               {!isRequired && (
@@ -302,7 +224,6 @@
                   disabled={loading}
                 />
               )}
-
               <TextField
                 fullWidth
                 label="New Password"
@@ -323,7 +244,6 @@
                 helperText={errors.new_password?.message}
                 disabled={loading}
               />
-
               <TextField
                 fullWidth
                 label="Confirm New Password"
@@ -341,10 +261,9 @@
                 helperText={errors.confirm_password?.message}
                 disabled={loading}
               />
-
               <Box sx={{ mt: 2 }}>
                 <Typography variant="body2" color="text.secondary">
-                  Password must be at least 8 characters long and contain at least one uppercase letter, 
+                  Password must be at least 8 characters long and contain at least one uppercase letter,
                   one lowercase letter, one number, and one special character (@$!%*?&).
                 </Typography>
               </Box>
@@ -365,23 +284,10 @@
         )}
         {!success && passwordChangeEnabled && (
           <Button
-<<<<<<< HEAD
             onClick={(e) => {
               console.log('🖱️ Change Password button clicked');
               console.log('🔍 Button state:', { loading, success, passwordChangeEnabled });
               handleSubmit(onSubmit)(e);
-=======
-            onClick={() => {
-              console.log('🖱️ Change Password button clicked');
-              console.log('📊 Button state:', {
-                loading: loading,
-                disabled: loading,
-                passwordChangeEnabled: passwordChangeEnabled,
-                isRequired: isRequired,
-                success: success
-              });
-              handleSubmit(onSubmit)();
->>>>>>> 49684c47
             }}
             variant="contained"
             disabled={loading}
@@ -403,5 +309,4 @@
     </Dialog>
   );
 };
-
 export default PasswordChangeModal;